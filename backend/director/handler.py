--- conflicted
+++ resolved
@@ -17,11 +17,8 @@
 from director.agents.stream_video import StreamVideoAgent
 from director.agents.subtitle import SubtitleAgent
 from director.agents.slack_agent import SlackAgent
-<<<<<<< HEAD
 from director.agents.meme_maker import MemeMakerAgent
-=======
 from director.agents.dubbing import DubbingAgent
->>>>>>> ad39c79f
 
 
 from director.core.session import Session, InputMessage, MsgStatus
@@ -53,11 +50,8 @@
             StreamVideoAgent,
             SubtitleAgent,
             SlackAgent,
-<<<<<<< HEAD
             MemeMakerAgent,
-=======
             DubbingAgent,
->>>>>>> ad39c79f
         ]
 
     def add_videodb_state(self, session):
