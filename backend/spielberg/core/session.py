--- conflicted
+++ resolved
@@ -123,13 +123,7 @@
 
 
 class SearchResultsContent(BaseContent):
-<<<<<<< HEAD
-    """Search results content model class for search results content."""
-
-    search_results: dict = {}
-=======
     search_results: Optional[List[SearchData]] = None
->>>>>>> b4d3a34f
     type: ContentType = ContentType.search_results
 
 
@@ -157,15 +151,7 @@
 
 
 class InputMessage(BaseMessage):
-<<<<<<< HEAD
     """Input message from the user. This class is used to create the input message from the user."""
-=======
-    """Input message to the agent
-
-    :param BaseDB db: Database instance
-    :param MsgType msg_type: :class:`MsgType` of the message
-    """
->>>>>>> b4d3a34f
 
     db: BaseDB
     msg_type: MsgType = MsgType.input
